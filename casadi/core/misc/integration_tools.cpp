--- conflicted
+++ resolved
@@ -230,10 +230,6 @@
     }
   }
 
-<<<<<<< HEAD
-  MXFunction collocationResidual(Function f, const std::vector<double> & tau_root) {
-    int order = tau_root.size()-1;
-=======
   Function simpleIRK(Function f, int N, int order, const std::string& scheme,
                        const std::string& solver,
                        const Dict& solver_options) {
@@ -246,7 +242,6 @@
     // Obtain collocation points
     std::vector<double> tau_root = collocation_points(order, scheme);
     tau_root.insert(tau_root.begin(), 0);
->>>>>>> 16b92dfe
 
     // Retrieve collocation interpolating matrices
     std::vector < std::vector <double> > C;
@@ -254,25 +249,20 @@
     collocationInterpolators(tau_root, C, D);
 
     // Inputs of constructed function
-<<<<<<< HEAD
-    MX x0 = MX::sym("x0", f.input(0).sparsity());
-=======
     MX x0 = MX::sym("x0", f.sparsity_in(0));
     MX p = MX::sym("p", f.sparsity_in(1));
->>>>>>> 16b92dfe
     MX h = MX::sym("h");
+
+    // Time step
+    MX dt = h/N;
 
     // Implicitly defined variables
     MX v = MX::sym("v", repmat(x0.sparsity(), order));
     std::vector<MX> x = vertsplit(v, x0.size1());
     x.insert(x.begin(), x0);
 
-    std::vector<MX> f_in_mx = f.symbolicInput();
-
     // Collect the equations that implicitly define v
-    std::vector<MX> V_eq, f_out;
-    std::vector<MX> f_in = f_in_mx;
-
+    std::vector<MX> V_eq, f_in(2), f_out;
     for (int j=1; j<order+1; ++j) {
       // Expression for the state derivative at the collocation point
       MX xp_j = 0;
@@ -280,61 +270,13 @@
 
       // Collocation equations
       f_in[0] = x[j];
+      f_in[1] = p;
       f_out = f(f_in);
-      V_eq.push_back(h*f_out.at(0)-xp_j);
-    }
-
-<<<<<<< HEAD
-    MX xf = x0;
-
-    x = vertsplit(v, x0.size1());
-
-    // State at end of step
-    xf = D[0]*x0;
-    for (int i=1; i<=order; ++i) {
-      xf += D[i]*x[i-1];
-    }
-
-    // List inputs for residual function
-    std::vector<MX> rftp_in = {v, x0};
-    rftp_in.insert(rftp_in.end(), f_in_mx.begin()+1, f_in_mx.end());
-    rftp_in.push_back(h);
-
-    // Residual function
-    MXFunction rfp("rfp", rftp_in, make_vector(vertcat(V_eq), xf));
-
-    return rfp;
-  }
-
-  MXFunction simpleIRK(Function f, int N, int order, const std::string& scheme,
-                       const std::string& solver,
-                       const Dict& solver_options) {
-    // Initialize f, if needed
-    f.init(false);
-
-    // Consistency check
-    casadi_assert_message(N>=1, "Parameter N (number of steps) must be at least 1, but got "
-                          << N << ".");
-    casadi_assert_message(f.nIn()==2, "Function must have two inputs: x and p");
-    casadi_assert_message(f.nOut()==1, "Function must have one outputs: dot(x)");
-
-    // Inputs of constructed function
-    MX x0 = MX::sym("x0", f.input(0).sparsity());
-    MX p = MX::sym("p", f.input(1).sparsity());
-    MX h = MX::sym("h");
-
-    // Timestep
-    MX dt = h/N;
-
-    // Obtain collocation points
-    std::vector<double> tau_root = collocationPoints(order, scheme);
-
-    // Obtain residual function for the rootfinding problem
-    Function rfp = collocationResidual(f, tau_root);
-=======
+      V_eq.push_back(dt*f_out.at(0)-xp_j);
+    }
+
     // Root-finding function
     Function rfp("rfp", {v, x0, p, h}, {vertcat(V_eq)});
->>>>>>> 16b92dfe
 
     // Create a implicit function instance to solve the system of equations
     Function ifcn = rootfinder("ifcn", solver, rfp, solver_options);
@@ -342,10 +284,6 @@
     // Get state at end time
     MX xf = x0;
     for (int k=0; k<N; ++k) {
-<<<<<<< HEAD
-      std::vector<MX> ifcn_out = ifcn(make_vector(repmat(xf, order), xf, p, dt));
-      xf = ifcn_out[1];
-=======
       std::vector<MX> ifcn_out = ifcn({repmat(xf, order), xf, p, h});
       x = vertsplit(ifcn_out[0], x0.size1());
 
@@ -354,7 +292,6 @@
       for (int i=1; i<=order; ++i) {
         xf += D[i]*x[i-1];
       }
->>>>>>> 16b92dfe
     }
 
     // Form discrete-time dynamics
