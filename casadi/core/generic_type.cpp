/*
 *    This file is part of CasADi.
 *
 *    CasADi -- A symbolic framework for dynamic optimization.
 *    Copyright (C) 2010-2014 Joel Andersson, Joris Gillis, Moritz Diehl,
 *                            K.U. Leuven. All rights reserved.
 *    Copyright (C) 2011-2014 Greg Horn
 *
 *    CasADi is free software; you can redistribute it and/or
 *    modify it under the terms of the GNU Lesser General Public
 *    License as published by the Free Software Foundation; either
 *    version 3 of the License, or (at your option) any later version.
 *
 *    CasADi is distributed in the hope that it will be useful,
 *    but WITHOUT ANY WARRANTY; without even the implied warranty of
 *    MERCHANTABILITY or FITNESS FOR A PARTICULAR PURPOSE.  See the GNU
 *    Lesser General Public License for more details.
 *
 *    You should have received a copy of the GNU Lesser General Public
 *    License along with CasADi; if not, write to the Free Software
 *    Foundation, Inc., 51 Franklin Street, Fifth Floor, Boston, MA  02110-1301  USA
 *
 */


#include "generic_type_internal.hpp"
#include "std_vector_tools.hpp"
#include "exception.hpp"
#include <cmath>

#include "function/function.hpp"

using namespace std;

namespace casadi {

  /// \cond INTERNAL
  typedef GenericTypeInternal<OT_STRING, std::string> StringType;
  typedef GenericTypeInternal<OT_DOUBLE, double> DoubleType;
  typedef GenericTypeInternal<OT_INT, int> IntType;
  typedef GenericTypeInternal<OT_BOOL, bool> BoolType;
  typedef GenericTypeInternal<OT_DOUBLEVECTOR, std::vector<double> > DoubleVectorType;
  typedef GenericTypeInternal<OT_INTVECTOR, std::vector<int> > IntVectorType;
  typedef GenericTypeInternal<OT_INTVECTORVECTOR,
                              std::vector< std::vector<int> > > IntVectorVectorType;
  typedef GenericTypeInternal<OT_STRINGVECTOR, std::vector<std::string> > StringVectorType;
  typedef GenericTypeInternal<OT_FUNCTION, Function> FunctionType;
  typedef GenericTypeInternal<OT_DICT, Dict> DictType;
  typedef GenericTypeInternal<OT_VOIDPTR, void*> VoidPointerType;
  /// \endcond

  bool GenericType::can_cast_to(TypeID other) const {
    switch (other) {
    case OT_BOOL:
      return is_bool() || is_int() || is_double();
    case OT_BOOLVECTOR:
      return is_int_vector() || is_double_vector();
    case OT_INT:
    case OT_DOUBLE:
      return is_int() || is_double();
    case OT_INTVECTOR:
    case OT_DOUBLEVECTOR:
      return is_double_vector() || is_int_vector();
    case OT_STRINGVECTOR:
<<<<<<< HEAD
      return isStringVector() || isString();
    case OT_VOIDPTR:
      return isVoidPointer() || isDouble();
=======
      return is_string_vector() || is_string();
>>>>>>> 16b92dfe
    default:
      return getType() == other;
    }
  }

  GenericType GenericType::from_type(TypeID type) {
    switch (type) {
    case OT_INTVECTOR:
      return std::vector<int>();
    case OT_INTVECTORVECTOR:
      return std::vector< std::vector<int> >();
    case OT_BOOLVECTOR:
      return std::vector<bool>();
    case OT_DOUBLEVECTOR:
      return std::vector<double>();
    case OT_STRINGVECTOR:
      return std::vector<std::string>();
    default:
      casadi_error("empty_from_type. Unsupported type " << type);
    }
  }

  std::string GenericType::get_type_description(TypeID type) {
    switch (type) {
    case OT_BOOL:
      return "OT_BOOL";
    case OT_INT:
      return "OT_INT";
    case OT_DOUBLE:
      return "OT_DOUBLE";
    case OT_STRING:
      return "OT_STRING";
    case OT_INTVECTOR:
      return "OT_INTVECTOR";
    case OT_INTVECTORVECTOR:
      return "OT_INTVECTORVECTOR";
    case OT_BOOLVECTOR:
      return "OT_BOOLVECTOR";
    case OT_DOUBLEVECTOR:
      return "OT_DOUBLEVECTOR";
    case OT_STRINGVECTOR:
      return "OT_STRINGVECTOR";
    case OT_DICT:
      return "OT_DICT";
    case OT_FUNCTION:
      return "OT_FUNCTION";
    case OT_VOIDPTR:
      return "OT_VOIDPTR";
    default:
      return "OT_UNKNOWN";

    }
  }


  bool GenericType::is_bool() const {
    return getType()==OT_BOOL;
  }

  bool GenericType::is_int() const {
    return getType()==OT_INT;
  }

  bool GenericType::is_double() const {
    return getType()==OT_DOUBLE;
  }

  bool GenericType::is_string() const {
    return getType()==OT_STRING;
  }

  bool GenericType::is_empty_vector() const {
    return (is_int_vector() && to_int_vector().size()==0) ||
      (is_int_vector_vector() && to_int_vector_vector().size()==0) ||
      (is_double_vector() && to_double_vector().size()==0) ||
      (is_string_vector() && to_string_vector().size()==0);
  }

  bool GenericType::is_int_vector() const {
    return getType()==OT_INTVECTOR;
  }

  bool GenericType::is_int_vector_vector() const {
    return getType()==OT_INTVECTORVECTOR;
  }

  bool GenericType::is_double_vector() const {
    return getType()==OT_DOUBLEVECTOR;
  }

  bool GenericType::is_string_vector() const {
    return getType()==OT_STRINGVECTOR;
  }

  bool GenericType::is_function() const {
    return getType()==OT_FUNCTION;
  }

  bool GenericType::is_void_pointer() const {
    return getType()==OT_VOIDPTR;
  }

  bool GenericType::is_dict() const {
    return getType()==OT_DICT;
  }

  GenericType::GenericType() {
  }

  ostream& operator<<(ostream &stream, const GenericType& ref) {
    if (ref.is_null()) {
      stream << "None";
    } else {
      ref->print(stream);
    }
    return stream;
  }

  GenericType::GenericType(bool b) {
    assignNode(new BoolType(b));
  }

  GenericType::GenericType(int i) {
    assignNode(new IntType(i));
  }

  GenericType::GenericType(double d) {
    assignNode(new DoubleType(d));
  }

  GenericType::GenericType(const vector<int>& iv) {
    assignNode(new IntVectorType(iv));
  }

  GenericType::GenericType(const vector<vector<int> >& ivv) {
    assignNode(new IntVectorVectorType(ivv));
  }

  GenericType::GenericType(const vector<bool>& b_vec) {
    vector<int> i_vec(b_vec.size());
    copy(b_vec.begin(), b_vec.end(), i_vec.begin());
    assignNode(new IntVectorType(i_vec));
  }

  GenericType::GenericType(const vector<double>& dv) {
    assignNode(new DoubleVectorType(dv));
  }

  GenericType::GenericType(const vector<string>& sv) {
    assignNode(new StringVectorType(sv));
  }

  GenericType::GenericType(const string& s) {
    assignNode(new StringType(s));
  }

  GenericType::GenericType(const char s[]) {
    assignNode(new StringType(s));
  }

  GenericType::GenericType(const Function& f) {
    assignNode(new FunctionType(f));
  }

  const bool& GenericType::as_bool() const {
    casadi_assert(is_bool());
    return static_cast<const BoolType*>(get())->d_;
  }

  const int& GenericType::as_int() const {
    casadi_assert(is_int());
    return static_cast<const IntType*>(get())->d_;
  }

  const double& GenericType::as_double() const {
    casadi_assert(is_double());
    return static_cast<const DoubleType*>(get())->d_;
  }

  const std::string& GenericType::as_string() const {
    casadi_assert(is_string());
    return static_cast<const StringType*>(get())->d_;
  }

  const std::vector<int>& GenericType::as_int_vector() const {
    casadi_assert(is_int_vector());
    return static_cast<const IntVectorType*>(get())->d_;
  }

  const std::vector<std::vector<int> >& GenericType::as_int_vector_vector() const {
    casadi_assert(is_int_vector_vector());
    return static_cast<const IntVectorVectorType*>(get())->d_;
  }

  const std::vector<double>& GenericType::as_double_vector() const {
    casadi_assert(is_double_vector());
    return static_cast<const DoubleVectorType*>(get())->d_;
  }

  const std::vector<std::string>& GenericType::as_string_vector() const {
    casadi_assert(is_string_vector());
    return static_cast<const StringVectorType*>(get())->d_;
  }

  const GenericType::Dict& GenericType::as_dict() const {
    casadi_assert(is_dict());
    return static_cast<const DictType*>(get())->d_;
  }

  const Function& GenericType::as_function() const {
    casadi_assert(is_function());
    return static_cast<const FunctionType*>(get())->d_;
  }

  void* const & GenericType::as_void_pointer() const {
    casadi_assert(is_void_pointer());
    return static_cast<const VoidPointerType*>(get())->d_;
  }

  bool GenericType::to_bool() const {
    if (is_bool()) {
      return as_bool();
    } else if (is_int()) {
      return static_cast<bool>(to_int());
    } else {
      casadi_assert_message(is_bool(), "type mismatch");
      return false;
    }
  }

  int GenericType::to_int() const {
    if (is_double()) {
      return static_cast<int>(to_double());
    } else if (is_bool()) {
      return static_cast<int>(to_bool());
    } else {
      casadi_assert_message(is_int(), "type mismatch");
      return as_int();
    }
  }

  double GenericType::to_double() const {
    if (is_int()) {
      return static_cast<double>(to_int());
    } else {
      casadi_assert_message(is_double(), "type mismatch");
      return as_double();
    }
  }

  string GenericType::to_string() const {
    casadi_assert_message(is_string(), "type mismatch");
    return as_string();
  }

  vector<int> GenericType::to_int_vector() const {
    casadi_assert_message(is_int_vector(), "type mismatch");
    return as_int_vector();
  }

  vector<bool> GenericType::to_bool_vector() const {
    casadi_assert_message(is_int_vector(), "type mismatch");
    vector<int> v = to_int_vector();
    vector<bool> ret(v.size());
    for (int i=0; i<v.size(); ++i) {
      casadi_assert_message(v[i]==0 || v[i]==1, "Entries must be zero or one");
      ret[i] = v[i]==1;
    }
    return ret;
  }

  vector<vector<int> > GenericType::to_int_vector_vector() const {
    casadi_assert_message(is_int_vector_vector(), "type mismatch");
    return as_int_vector_vector();
  }

  vector<double> GenericType::to_double_vector() const {
    if (is_int_vector()) {
      auto v = as_int_vector();
      return vector<double>(v.begin(), v.end());
    } else {
      casadi_assert_message(is_double_vector(), "type mismatch");
      return as_double_vector();
    }
  }

  vector<string> GenericType::to_string_vector() const {
    if (is_string()) {
      std::string s = as_string();
      return vector<string>(1, s);
    } else {
      casadi_assert_message(is_string_vector(), "type mismatch");
      return as_string_vector();
    }
  }

  Dict GenericType::to_dict() const {
    casadi_assert_message(is_dict(), "type mismatch");
    return as_dict();
  }

  Function GenericType::to_function() const {
    casadi_assert_message(is_function(), "type mismatch");
    return as_function();
  }

  bool GenericType::operator==(const GenericType& op2) const {
    return !(*this != op2);
  }

  bool GenericType::operator!=(const GenericType& op2) const {
    if (is_string() && op2.is_string()) {
      return to_string().compare(op2.to_string()) != 0;
    }

    if (is_int() && op2.is_int()) {
      return to_int() != op2.to_int();
    }

    if (is_double() && op2.is_double()) {
      return to_double() != op2.to_double();
    }

    if (is_double_vector() && op2.is_double_vector()) {
      const vector<double> &v1 = to_double_vector();
      const vector<double> &v2 = op2.to_double_vector();
      if (v1.size() != v2.size()) return true;
      for (int i=0; i<v1.size(); ++i)
        if (v1[i] != v2[i]) return true;
      return false;
    }

    if (is_int_vector() && op2.is_int_vector()) {
      const vector<int> &v1 = to_int_vector();
      const vector<int> &v2 = op2.to_int_vector();
      if (v1.size() != v2.size()) return true;
      for (int i=0; i<v1.size(); ++i)
        if (v1[i] != v2[i]) return true;
      return false;
    }

    if (is_int_vector_vector() && op2.is_int_vector_vector()) {
      const vector< vector<int> > &v1 = to_int_vector_vector();
      const vector< vector<int> > &v2 = op2.to_int_vector_vector();
      if (v1.size() != v2.size()) return true;
      for (int i=0; i<v1.size(); ++i) {
        if (v1[i].size() != v2[i].size()) return true;
        for (int j=0; j<v1[i].size(); ++j) {
          if (v1[i][j] != v2[i][j]) return true;
        }
      }
      return false;
    }

    // Different types
    return true;
  }

  GenericType::GenericType(const Dict& dict) {
    assignNode(new DictType(dict));
  }

<<<<<<< HEAD
  void* GenericType::toVoidPointer() const {
    if (isDouble()) {
      double val = asDouble();
      return reinterpret_cast<void *>(*(reinterpret_cast<uint64_t *>(&val)));
    }
=======
  void* GenericType::to_void_pointer() const {
>>>>>>> 16b92dfe
    casadi_assert_message(getType()==OT_VOIDPTR, "type mismatch");
    return as_void_pointer();
  }

  GenericType::GenericType(void* ptr) {
    assignNode(new VoidPointerType(ptr));
  }

  TypeID GenericType::getType() const {
    if (is_null()) {
      return OT_NULL;
    } else {
      return static_cast<const GenericTypeBase*>(get())->getType();
    }
  }

} // namespace casadi<|MERGE_RESOLUTION|>--- conflicted
+++ resolved
@@ -62,13 +62,7 @@
     case OT_DOUBLEVECTOR:
       return is_double_vector() || is_int_vector();
     case OT_STRINGVECTOR:
-<<<<<<< HEAD
-      return isStringVector() || isString();
-    case OT_VOIDPTR:
-      return isVoidPointer() || isDouble();
-=======
       return is_string_vector() || is_string();
->>>>>>> 16b92dfe
     default:
       return getType() == other;
     }
@@ -431,15 +425,7 @@
     assignNode(new DictType(dict));
   }
 
-<<<<<<< HEAD
-  void* GenericType::toVoidPointer() const {
-    if (isDouble()) {
-      double val = asDouble();
-      return reinterpret_cast<void *>(*(reinterpret_cast<uint64_t *>(&val)));
-    }
-=======
   void* GenericType::to_void_pointer() const {
->>>>>>> 16b92dfe
     casadi_assert_message(getType()==OT_VOIDPTR, "type mismatch");
     return as_void_pointer();
   }
